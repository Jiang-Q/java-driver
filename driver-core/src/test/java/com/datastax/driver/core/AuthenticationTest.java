/*
 *      Copyright (C) 2012-2015 DataStax Inc.
 *
 *   Licensed under the Apache License, Version 2.0 (the "License");
 *   you may not use this file except in compliance with the License.
 *   You may obtain a copy of the License at
 *
 *      http://www.apache.org/licenses/LICENSE-2.0
 *
 *   Unless required by applicable law or agreed to in writing, software
 *   distributed under the License is distributed on an "AS IS" BASIS,
 *   WITHOUT WARRANTIES OR CONDITIONS OF ANY KIND, either express or implied.
 *   See the License for the specific language governing permissions and
 *   limitations under the License.
 */
package com.datastax.driver.core;

import com.datastax.driver.core.exceptions.AuthenticationException;
import com.google.common.util.concurrent.Uninterruptibles;
import org.testng.annotations.BeforeMethod;
import org.testng.annotations.Test;

import java.util.concurrent.TimeUnit;

<<<<<<< HEAD
import static com.datastax.driver.core.TestUtils.findHost;
import static org.mockito.Mockito.*;
=======
import static com.datastax.driver.core.CreateCCM.TestMode.PER_METHOD;
>>>>>>> 9300eb71

/**
 * Tests for authenticated cluster access
 */
@CreateCCM(PER_METHOD)
@CCMConfig(
        config = "authenticator:PasswordAuthenticator",
        jvmArgs = "-Dcassandra.superuser_setup_delay_ms=0",
        createCluster = false)
public class AuthenticationTest extends CCMTestsSupport {


    @BeforeMethod(groups = "short")
    public void sleepIf12() {
        // For C* 1.2, sleep before attempting to connect as there is a small delay between
        // user being created.
        if (ccm.getVersion().getMajor() < 2) {
            Uninterruptibles.sleepUninterruptibly(1, TimeUnit.SECONDS);
        }
    }

    @Test(groups = "short")
    public void should_connect_with_credentials() throws InterruptedException {
<<<<<<< HEAD
        PlainTextAuthProvider authProvider = spy(new PlainTextAuthProvider("cassandra", "cassandra"));
        Cluster cluster = Cluster.builder().addContactPoint(CCMBridge.IP_PREFIX + '1')
                .withAuthProvider(authProvider)
                .build();
        try {
            cluster.connect();
            verify(authProvider, atLeastOnce()).newAuthenticator(findHost(cluster, 1).getSocketAddress(), "org.apache.cassandra.auth.PasswordAuthenticator");
        } catch (NoHostAvailableException e) {
            logger.error(e.getCustomMessage(1, true, true));
        } finally {
            cluster.close();
        }
=======
        Cluster cluster = register(Cluster.builder()
                .addContactPointsWithPorts(getInitialContactPoints())
                .withCredentials("cassandra", "cassandra")
                .build());
        cluster.connect();
>>>>>>> 9300eb71
    }

    @Test(groups = "short", expectedExceptions = AuthenticationException.class)
    public void should_fail_to_connect_with_wrong_credentials() throws InterruptedException {
        Cluster cluster = register(Cluster.builder()
                .addContactPointsWithPorts(getInitialContactPoints())
                .withCredentials("bogus", "bogus")
                .build());
        cluster.connect();
    }

    @Test(groups = "short", expectedExceptions = AuthenticationException.class)
    public void should_fail_to_connect_without_credentials() throws InterruptedException {
        Cluster cluster = register(Cluster.builder()
                .addContactPointsWithPorts(getInitialContactPoints())
                .build());
        cluster.connect();
    }

}<|MERGE_RESOLUTION|>--- conflicted
+++ resolved
@@ -22,12 +22,9 @@
 
 import java.util.concurrent.TimeUnit;
 
-<<<<<<< HEAD
+import static com.datastax.driver.core.CreateCCM.TestMode.PER_METHOD;
 import static com.datastax.driver.core.TestUtils.findHost;
 import static org.mockito.Mockito.*;
-=======
-import static com.datastax.driver.core.CreateCCM.TestMode.PER_METHOD;
->>>>>>> 9300eb71
 
 /**
  * Tests for authenticated cluster access
@@ -38,7 +35,6 @@
         jvmArgs = "-Dcassandra.superuser_setup_delay_ms=0",
         createCluster = false)
 public class AuthenticationTest extends CCMTestsSupport {
-
 
     @BeforeMethod(groups = "short")
     public void sleepIf12() {
@@ -51,32 +47,21 @@
 
     @Test(groups = "short")
     public void should_connect_with_credentials() throws InterruptedException {
-<<<<<<< HEAD
         PlainTextAuthProvider authProvider = spy(new PlainTextAuthProvider("cassandra", "cassandra"));
-        Cluster cluster = Cluster.builder().addContactPoint(CCMBridge.IP_PREFIX + '1')
+        Cluster cluster = Cluster.builder()
+                .addContactPointsWithPorts(getInitialContactPoints())
+                .withAddressTranslator(getAddressTranslator())
                 .withAuthProvider(authProvider)
                 .build();
-        try {
-            cluster.connect();
-            verify(authProvider, atLeastOnce()).newAuthenticator(findHost(cluster, 1).getSocketAddress(), "org.apache.cassandra.auth.PasswordAuthenticator");
-        } catch (NoHostAvailableException e) {
-            logger.error(e.getCustomMessage(1, true, true));
-        } finally {
-            cluster.close();
-        }
-=======
-        Cluster cluster = register(Cluster.builder()
-                .addContactPointsWithPorts(getInitialContactPoints())
-                .withCredentials("cassandra", "cassandra")
-                .build());
         cluster.connect();
->>>>>>> 9300eb71
+        verify(authProvider, atLeastOnce()).newAuthenticator(findHost(cluster, 1).getSocketAddress(), "org.apache.cassandra.auth.PasswordAuthenticator");
     }
 
     @Test(groups = "short", expectedExceptions = AuthenticationException.class)
     public void should_fail_to_connect_with_wrong_credentials() throws InterruptedException {
         Cluster cluster = register(Cluster.builder()
                 .addContactPointsWithPorts(getInitialContactPoints())
+                .withAddressTranslator(getAddressTranslator())
                 .withCredentials("bogus", "bogus")
                 .build());
         cluster.connect();
@@ -86,6 +71,7 @@
     public void should_fail_to_connect_without_credentials() throws InterruptedException {
         Cluster cluster = register(Cluster.builder()
                 .addContactPointsWithPorts(getInitialContactPoints())
+                .withAddressTranslator(getAddressTranslator())
                 .build());
         cluster.connect();
     }
