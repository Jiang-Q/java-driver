/*
 *      Copyright (C) 2012-2015 DataStax Inc.
 *
 *   Licensed under the Apache License, Version 2.0 (the "License");
 *   you may not use this file except in compliance with the License.
 *   You may obtain a copy of the License at
 *
 *      http://www.apache.org/licenses/LICENSE-2.0
 *
 *   Unless required by applicable law or agreed to in writing, software
 *   distributed under the License is distributed on an "AS IS" BASIS,
 *   WITHOUT WARRANTIES OR CONDITIONS OF ANY KIND, either express or implied.
 *   See the License for the specific language governing permissions and
 *   limitations under the License.
 */
package com.datastax.driver.core.querybuilder;

import java.util.Arrays;
import java.util.Collection;
import java.util.TreeSet;

import org.testng.annotations.BeforeMethod;
import org.testng.annotations.Test;

import static org.testng.Assert.*;

import com.datastax.driver.core.*;
import com.datastax.driver.core.exceptions.SyntaxError;
import com.datastax.driver.core.utils.CassandraVersion;

import static com.datastax.driver.core.querybuilder.QueryBuilder.*;

public class QueryBuilderITest extends CCMBridge.PerClassSingleNodeCluster {

    private static final String TABLE_TEXT = "test_text";
    private static final String TABLE_INT = "test_int";
    private QueryBuilder builder;

    @Override
    protected Collection<String> getTableDefinitions() {
        return Arrays.asList(String.format("CREATE TABLE %s (k text PRIMARY KEY, a int, b int)", TABLE_TEXT),
                             String.format("CREATE TABLE %s (k int PRIMARY KEY, a int, b int)", TABLE_INT));
    }

<<<<<<< HEAD
    @BeforeMethod(groups = "short")
    public void setUpQueryBuilder() throws Exception {
        builder = new QueryBuilder(cluster);
=======
    @Override
    protected Cluster.Builder configure(Cluster.Builder builder) {
        return builder.withQueryOptions(new QueryOptions()
            .setRefreshNodeIntervalMillis(0)
            .setRefreshNodeListIntervalMillis(0)
            .setRefreshSchemaIntervalMillis(0)
        );
>>>>>>> 7c8afa1f
    }

    @Test(groups = "short")
    public void remainingDeleteTests() throws Exception {

        Statement query;
        TableMetadata table = cluster.getMetadata().getKeyspace(keyspace).getTable(TABLE_TEXT);
        assertNotNull(table);

        String expected = String.format("DELETE k FROM %s.test_text;", keyspace);
        query = builder.delete("k").from(table);
        assertEquals(query.toString(), expected);
        try {
            session.execute(query);
            fail();
        } catch (SyntaxError e) {
            // Missing WHERE clause
        }
    }

    @Test(groups = "short")
    public void selectInjectionTests() throws Exception {

        String query;
        Statement select;
        PreparedStatement ps;
        BoundStatement bs;

        session.execute("CREATE KEYSPACE foo WITH replication = {'class': 'SimpleStrategy', 'replication_factor': 1};");
        session.execute("CREATE TABLE foo.foo ( k ascii PRIMARY KEY , i int, s ascii )");
        session.execute("USE foo");

        query = "SELECT * FROM foo WHERE k=?;";
<<<<<<< HEAD
        select = builder.select().all().from("foo").where(eq("k", QueryBuilder.bindMarker()));
        System.out.println(select.toString());
        System.out.println(session);
=======
        select = select().all().from("foo").where(eq("k", QueryBuilder.bindMarker()));
>>>>>>> 7c8afa1f
        ps = session.prepare(select.toString());
        bs = ps.bind();
        assertEquals(select.toString(), query);
        session.execute(bs.setString("k", "4 AND c=5"));

        query = "SELECT * FROM foo WHERE k='4'' AND c=''5';";
        select = builder.select().all().from("foo").where(eq("k", "4' AND c='5"));
        assertEquals(select.toString(), query);

        query = "SELECT * FROM foo WHERE k='4'' OR ''1''=''1';";
        select = builder.select().all().from("foo").where(eq("k", "4' OR '1'='1"));
        assertEquals(select.toString(), query);

        query = "SELECT * FROM foo WHERE k='4; --test comment;';";
        select = builder.select().all().from("foo").where(eq("k", "4; --test comment;"));
        assertEquals(select.toString(), query);

        query = "SELECT \"*\" FROM foo;";
        select = builder.select("*").from("foo");
        assertEquals(select.toString(), query);

        query = "SELECT a,b FROM foo WHERE a IN ('b','c''); --comment');";
        select = builder.select("a", "b").from("foo")
                .where(in("a", "b", "c'); --comment"));
        assertEquals(select.toString(), query);

        // User Injection?
        query = "SELECT * FROM bar; --(b) FROM foo;";
        select = builder.select().fcall("* FROM bar; --", column("b")).from("foo");
        assertEquals(select.toString(), query);

        query = "SELECT writetime(\"a) FROM bar; --\"),ttl(a) FROM foo ALLOW FILTERING;";
        select = builder.select().writeTime("a) FROM bar; --").ttl("a").from("foo").allowFiltering();
        assertEquals(select.toString(), query);

        query = "SELECT writetime(a),ttl(\"a) FROM bar; --\") FROM foo ALLOW FILTERING;";
        select = builder.select().writeTime("a").ttl("a) FROM bar; --").from("foo").allowFiltering();
        assertEquals(select.toString(), query);

        query = "SELECT * FROM foo WHERE \"k=1 OR k\">42 LIMIT 42;";
        select = builder.select().all().from("foo").where(gt("k=1 OR k", 42)).limit(42);
        assertEquals(select.toString(), query);

        query = "SELECT * FROM foo WHERE token(\"k)>0 OR token(k\")>token(42);";
        select = builder.select().all().from("foo").where(gt(token("k)>0 OR token(k"), fcall("token", 42)));
        assertEquals(select.toString(), query);
    }

    @Test(groups = "short")
    @SuppressWarnings("serial")
    public void insertInjectionTest() throws Exception {

        String query;
        Statement insert;

        query = "INSERT INTO foo(a) VALUES ('123); --comment');";
        insert = builder.insertInto("foo")
                .value("a", "123); --comment");
        assertEquals(insert.toString(), query);

        query = "INSERT INTO foo(\"a,b\") VALUES (123);";
        insert = builder.insertInto("foo")
                .value("a,b", 123);
        assertEquals(insert.toString(), query);

        query = "INSERT INTO foo(a,b) VALUES ({'2''} space','3','4'},3.4) USING TTL 24 AND TIMESTAMP 42;";
        insert = builder.insertInto("foo").values(new String[]{ "a", "b"}, new Object[]{ new TreeSet<String>(){{ add("2'} space"); add("3"); add("4"); }}, 3.4 }).using(ttl(24)).and(timestamp(42));
        assertEquals(insert.toString(), query);
    }

    @Test(groups = "short")
    public void updateInjectionTest() throws Exception {

        String query;
        Statement update;

        query = "UPDATE foo.bar USING TIMESTAMP 42 SET a=12 WHERE k='2 OR 1=1';";
        update = builder.update("foo", "bar").using(timestamp(42)).with(set("a", 12)).where(eq("k", "2 OR 1=1"));
        assertEquals(update.toString(), query);

        query = "UPDATE foo SET b='null WHERE k=1; --comment' WHERE k=2;";
        update = builder.update("foo").where().and(eq("k", 2)).with(set("b", "null WHERE k=1; --comment"));
        assertEquals(update.toString(), query);

        query = "UPDATE foo USING TIMESTAMP 42 SET \"b WHERE k=1; --comment\"=[3,2,1]+\"b WHERE k=1; --comment\" WHERE k=2;";
        update = builder.update("foo").where().and(eq("k", 2)).with(prependAll("b WHERE k=1; --comment", Arrays.asList(3, 2, 1))).using(timestamp(42));
        assertEquals(update.toString(), query);
    }

    @Test(groups = "short")
    public void deleteInjectionTests() throws Exception {

        String query;
        Statement delete;

        query = "DELETE FROM \"foo WHERE k=4\";";
        delete = builder.delete().from("foo WHERE k=4");
        assertEquals(delete.toString(), query);

        query = "DELETE FROM foo WHERE k='4 AND c=5';";
        delete = builder.delete().from("foo").where(eq("k", "4 AND c=5"));
        assertEquals(delete.toString(), query);

        query = "DELETE FROM foo WHERE k='4'' AND c=''5';";
        delete = builder.delete().from("foo").where(eq("k", "4' AND c='5"));
        assertEquals(delete.toString(), query);

        query = "DELETE FROM foo WHERE k='4'' OR ''1''=''1';";
        delete = builder.delete().from("foo").where(eq("k", "4' OR '1'='1"));
        assertEquals(delete.toString(), query);

        query = "DELETE FROM foo WHERE k='4; --test comment;';";
        delete = builder.delete().from("foo").where(eq("k", "4; --test comment;"));
        assertEquals(delete.toString(), query);

        query = "DELETE \"*\" FROM foo;";
        delete = builder.delete("*").from("foo");
        assertEquals(delete.toString(), query);

        query = "DELETE a,b FROM foo WHERE a IN ('b','c''); --comment');";
        delete = builder.delete("a", "b").from("foo")
                .where(in("a", "b", "c'); --comment"));
        assertEquals(delete.toString(), query);

        query = "DELETE FROM foo WHERE \"k=1 OR k\">42;";
        delete = builder.delete().from("foo").where(gt("k=1 OR k", 42));
        assertEquals(delete.toString(), query);

        query = "DELETE FROM foo WHERE token(\"k)>0 OR token(k\")>token(42);";
        delete = builder.delete().from("foo").where(gt(token("k)>0 OR token(k"), fcall("token", 42)));
        assertEquals(delete.toString(), query);
    }

    @Test(groups = "short")
    @CassandraVersion(major=2.0, minor=7, description="DELETE..IF EXISTS only supported in 2.0.7+ (CASSANDRA-5708)")
    public void conditionalDeletesTest() throws Exception {
        session.execute(String.format("INSERT INTO %s.test_int (k, a, b) VALUES (1, 1, 1)",keyspace));

        Statement delete;
        Row row;
        delete = builder.delete().from(keyspace, TABLE_INT).where(eq("k", 2)).ifExists();
        row = session.execute(delete).one();
        assertFalse(row.getBool("[applied]"));
<<<<<<< HEAD
        
        delete = builder.delete().from(keyspace, TABLE_INT).where(eq("k", 1)).ifExists();
=======

        delete = delete().from(keyspace, TABLE_INT).where(eq("k", 1)).ifExists();
>>>>>>> 7c8afa1f
        row = session.execute(delete).one();
        assertTrue(row.getBool("[applied]"));

        session.execute(String.format("INSERT INTO %s.test_int (k, a, b) VALUES (1, 1, 1)", keyspace));

        delete = builder.delete().from(keyspace, TABLE_INT).where(eq("k", 1)).onlyIf(eq("a", 1)).and(eq("b", 2));
        row = session.execute(delete).one();
        assertFalse(row.getBool("[applied]"));
<<<<<<< HEAD
        
        delete = builder.delete().from(keyspace, TABLE_INT).where(eq("k", 1)).onlyIf(eq("a", 1)).and(eq("b", 1));
=======

        delete = delete().from(keyspace, TABLE_INT).where(eq("k", 1)).onlyIf(eq("a", 1)).and(eq("b", 1));
>>>>>>> 7c8afa1f
        row = session.execute(delete).one();
        assertTrue(row.getBool("[applied]"));
    }

    @Test(groups = "short")
    @CassandraVersion(major=2.0, minor=13, description="Allow IF EXISTS for UPDATE statements (CASSANDRA-8610)")
    public void conditionalUpdatesTest() throws Exception {
        session.execute(String.format("INSERT INTO %s.test_int (k, a, b) VALUES (1, 1, 1)",keyspace));

        Statement update;
        Row row;
        update = update(TABLE_INT).with(set("a", 2)).and(set("b", 2)).where(eq("k", 2)).ifExists();
        row = session.execute(update).one();
        assertFalse(row.getBool("[applied]"));

        update = update(TABLE_INT).with(set("a", 2)).and(set("b", 2)).where(eq("k", 1)).ifExists();
        row = session.execute(update).one();
        assertTrue(row.getBool("[applied]"));

        update = update(TABLE_INT).with(set("a", 2)).and(set("b", 2)).where(eq("k", 2)).onlyIf(eq("a", 1)).and(eq("b", 2));
        row = session.execute(update).one();
        assertFalse(row.getBool("[applied]"));

        update = update(TABLE_INT).with(set("a", 3)).and(set("b", 3)).where(eq("k", 1)).onlyIf(eq("a", 2)).and(eq("b", 2));
        row = session.execute(update).one();
        assertTrue(row.getBool("[applied]"));

        update = update(TABLE_INT).with(set("a", 4)).and(set("b", 4)).onlyIf(eq("a", 2)).and(eq("b", 2)).where(eq("k", 1));
        row = session.execute(update).one();
        assertFalse(row.getBool("[applied]"));

        update = update(TABLE_INT).with(set("a", 4)).and(set("b", 4)).onlyIf(eq("a", 3)).and(eq("b", 3)).where(eq("k", 1));
        row = session.execute(update).one();
        assertTrue(row.getBool("[applied]"));
    }
}<|MERGE_RESOLUTION|>--- conflicted
+++ resolved
@@ -42,19 +42,18 @@
                              String.format("CREATE TABLE %s (k int PRIMARY KEY, a int, b int)", TABLE_INT));
     }
 
-<<<<<<< HEAD
+    @Override
+    protected Cluster.Builder configure(Cluster.Builder builder) {
+        return builder.withQueryOptions(new QueryOptions()
+                .setRefreshNodeIntervalMillis(0)
+                .setRefreshNodeListIntervalMillis(0)
+                .setRefreshSchemaIntervalMillis(0)
+        );
+    }
+
     @BeforeMethod(groups = "short")
     public void setUpQueryBuilder() throws Exception {
         builder = new QueryBuilder(cluster);
-=======
-    @Override
-    protected Cluster.Builder configure(Cluster.Builder builder) {
-        return builder.withQueryOptions(new QueryOptions()
-            .setRefreshNodeIntervalMillis(0)
-            .setRefreshNodeListIntervalMillis(0)
-            .setRefreshSchemaIntervalMillis(0)
-        );
->>>>>>> 7c8afa1f
     }
 
     @Test(groups = "short")
@@ -88,13 +87,7 @@
         session.execute("USE foo");
 
         query = "SELECT * FROM foo WHERE k=?;";
-<<<<<<< HEAD
         select = builder.select().all().from("foo").where(eq("k", QueryBuilder.bindMarker()));
-        System.out.println(select.toString());
-        System.out.println(session);
-=======
-        select = select().all().from("foo").where(eq("k", QueryBuilder.bindMarker()));
->>>>>>> 7c8afa1f
         ps = session.prepare(select.toString());
         bs = ps.bind();
         assertEquals(select.toString(), query);
@@ -238,13 +231,8 @@
         delete = builder.delete().from(keyspace, TABLE_INT).where(eq("k", 2)).ifExists();
         row = session.execute(delete).one();
         assertFalse(row.getBool("[applied]"));
-<<<<<<< HEAD
         
         delete = builder.delete().from(keyspace, TABLE_INT).where(eq("k", 1)).ifExists();
-=======
-
-        delete = delete().from(keyspace, TABLE_INT).where(eq("k", 1)).ifExists();
->>>>>>> 7c8afa1f
         row = session.execute(delete).one();
         assertTrue(row.getBool("[applied]"));
 
@@ -253,13 +241,8 @@
         delete = builder.delete().from(keyspace, TABLE_INT).where(eq("k", 1)).onlyIf(eq("a", 1)).and(eq("b", 2));
         row = session.execute(delete).one();
         assertFalse(row.getBool("[applied]"));
-<<<<<<< HEAD
         
         delete = builder.delete().from(keyspace, TABLE_INT).where(eq("k", 1)).onlyIf(eq("a", 1)).and(eq("b", 1));
-=======
-
-        delete = delete().from(keyspace, TABLE_INT).where(eq("k", 1)).onlyIf(eq("a", 1)).and(eq("b", 1));
->>>>>>> 7c8afa1f
         row = session.execute(delete).one();
         assertTrue(row.getBool("[applied]"));
     }
@@ -271,27 +254,27 @@
 
         Statement update;
         Row row;
-        update = update(TABLE_INT).with(set("a", 2)).and(set("b", 2)).where(eq("k", 2)).ifExists();
-        row = session.execute(update).one();
-        assertFalse(row.getBool("[applied]"));
-
-        update = update(TABLE_INT).with(set("a", 2)).and(set("b", 2)).where(eq("k", 1)).ifExists();
-        row = session.execute(update).one();
-        assertTrue(row.getBool("[applied]"));
-
-        update = update(TABLE_INT).with(set("a", 2)).and(set("b", 2)).where(eq("k", 2)).onlyIf(eq("a", 1)).and(eq("b", 2));
-        row = session.execute(update).one();
-        assertFalse(row.getBool("[applied]"));
-
-        update = update(TABLE_INT).with(set("a", 3)).and(set("b", 3)).where(eq("k", 1)).onlyIf(eq("a", 2)).and(eq("b", 2));
-        row = session.execute(update).one();
-        assertTrue(row.getBool("[applied]"));
-
-        update = update(TABLE_INT).with(set("a", 4)).and(set("b", 4)).onlyIf(eq("a", 2)).and(eq("b", 2)).where(eq("k", 1));
-        row = session.execute(update).one();
-        assertFalse(row.getBool("[applied]"));
-
-        update = update(TABLE_INT).with(set("a", 4)).and(set("b", 4)).onlyIf(eq("a", 3)).and(eq("b", 3)).where(eq("k", 1));
+        update = builder.update(TABLE_INT).with(set("a", 2)).and(set("b", 2)).where(eq("k", 2)).ifExists();
+        row = session.execute(update).one();
+        assertFalse(row.getBool("[applied]"));
+
+        update = builder.update(TABLE_INT).with(set("a", 2)).and(set("b", 2)).where(eq("k", 1)).ifExists();
+        row = session.execute(update).one();
+        assertTrue(row.getBool("[applied]"));
+
+        update = builder.update(TABLE_INT).with(set("a", 2)).and(set("b", 2)).where(eq("k", 2)).onlyIf(eq("a", 1)).and(eq("b", 2));
+        row = session.execute(update).one();
+        assertFalse(row.getBool("[applied]"));
+
+        update = builder.update(TABLE_INT).with(set("a", 3)).and(set("b", 3)).where(eq("k", 1)).onlyIf(eq("a", 2)).and(eq("b", 2));
+        row = session.execute(update).one();
+        assertTrue(row.getBool("[applied]"));
+
+        update = builder.update(TABLE_INT).with(set("a", 4)).and(set("b", 4)).onlyIf(eq("a", 2)).and(eq("b", 2)).where(eq("k", 1));
+        row = session.execute(update).one();
+        assertFalse(row.getBool("[applied]"));
+
+        update = builder.update(TABLE_INT).with(set("a", 4)).and(set("b", 4)).onlyIf(eq("a", 3)).and(eq("b", 3)).where(eq("k", 1));
         row = session.execute(update).one();
         assertTrue(row.getBool("[applied]"));
     }
