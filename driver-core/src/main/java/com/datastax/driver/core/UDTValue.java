--- conflicted
+++ resolved
@@ -38,13 +38,11 @@
     }
 
     @Override
-<<<<<<< HEAD
     protected CodecRegistry getCodecRegistry() {
         return definition.getCodecRegistry();
     }
 
-=======
->>>>>>> c776e9c4
+    @Override
     protected int[] getAllIndexesOf(String name) {
         int[] indexes = definition.byName.get(Metadata.handleId(name));
         if (indexes == null)
