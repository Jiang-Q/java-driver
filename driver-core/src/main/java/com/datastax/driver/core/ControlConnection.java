/*
 *      Copyright (C) 2012-2014 DataStax Inc.
 *
 *   Licensed under the Apache License, Version 2.0 (the "License");
 *   you may not use this file except in compliance with the License.
 *   You may obtain a copy of the License at
 *
 *      http://www.apache.org/licenses/LICENSE-2.0
 *
 *   Unless required by applicable law or agreed to in writing, software
 *   distributed under the License is distributed on an "AS IS" BASIS,
 *   WITHOUT WARRANTIES OR CONDITIONS OF ANY KIND, either express or implied.
 *   See the License for the specific language governing permissions and
 *   limitations under the License.
 */
package com.datastax.driver.core;

import java.net.InetAddress;
import java.net.InetSocketAddress;
import java.net.UnknownHostException;
import java.util.*;
import java.util.concurrent.ExecutionException;
import java.util.concurrent.TimeUnit;
import java.util.concurrent.atomic.AtomicReference;

import com.google.common.base.Objects;
import com.google.common.util.concurrent.ListenableFuture;
import org.slf4j.Logger;
import org.slf4j.LoggerFactory;

import com.datastax.driver.core.exceptions.DriverException;
import com.datastax.driver.core.exceptions.DriverInternalError;
import com.datastax.driver.core.exceptions.NoHostAvailableException;

class ControlConnection implements Host.StateListener {

    private static final Logger logger = LoggerFactory.getLogger(ControlConnection.class);

    private static final InetAddress bindAllAddress;
    static
    {
        try {
            bindAllAddress = InetAddress.getByAddress(new byte[4]);
        } catch (UnknownHostException e) {
            throw new RuntimeException(e);
        }
    }

    private static final String SELECT_KEYSPACES = "SELECT * FROM system.schema_keyspaces";
    private static final String SELECT_COLUMN_FAMILIES = "SELECT * FROM system.schema_columnfamilies";
    private static final String SELECT_COLUMNS = "SELECT * FROM system.schema_columns";
    private static final String SELECT_USERTYPES = "SELECT * FROM system.schema_usertypes";

    private static final String SELECT_PEERS = "SELECT * FROM system.peers";
    private static final String SELECT_LOCAL = "SELECT * FROM system.local WHERE key='local'";

    private static final String SELECT_SCHEMA_PEERS = "SELECT peer, rpc_address, schema_version FROM system.peers";
    private static final String SELECT_SCHEMA_LOCAL = "SELECT schema_version FROM system.local WHERE key='local'";

    private final AtomicReference<Connection> connectionRef = new AtomicReference<Connection>();

    private final Cluster.Manager cluster;

    private final AtomicReference<ListenableFuture<?>> reconnectionAttempt = new AtomicReference<ListenableFuture<?>>();

    private volatile boolean isShutdown;

    public ControlConnection(Cluster.Manager manager) {
        this.cluster = manager;
    }

    // Only for the initial connection. Does not schedule retries if it fails
    public void connect() throws UnsupportedProtocolVersionException {
        if (isShutdown)
            return;

        // NB: at this stage, allHosts() only contains the initial contact points
        setNewConnection(reconnectInternal(cluster.metadata.allHosts().iterator(), true));
    }

    public CloseFuture closeAsync() {
        // We don't have to be fancy here. We just set a flag so that we stop trying to reconnect (and thus change the
        // connection used) and shutdown the current one.
        isShutdown = true;

        // Cancel any reconnection attempt in progress
        ListenableFuture<?> r = reconnectionAttempt.get();
        if (r != null)
            r.cancel(false);

        Connection connection = connectionRef.get();
        return connection == null ? CloseFuture.immediateFuture() : connection.closeAsync();
    }

    Host connectedHost() {
        Connection current = connectionRef.get();
        return cluster.metadata.getHost(current.address);
    }

    void reconnect() {
        if (isShutdown)
            return;

        try {
            setNewConnection(reconnectInternal(queryPlan(), false));
        } catch (NoHostAvailableException e) {
            logger.error("[Control connection] Cannot connect to any host, scheduling retry");
            backgroundReconnect(-1);
        } catch (UnsupportedProtocolVersionException e) {
            // reconnectInternal only propagate those if we've not decided on the protocol version yet,
            // which should only happen on the initial connection and thus in connect() but never here.
            throw new AssertionError();
        }
    }

    /**
     * @param initialDelayMs if >=0, bypass the schedule and use this for the first call
     */
    private void backgroundReconnect(long initialDelayMs) {
        if (isShutdown)
            return;

        new AbstractReconnectionHandler(cluster.reconnectionExecutor, cluster.reconnectionPolicy().newSchedule(), reconnectionAttempt, initialDelayMs) {
            @Override
            protected Connection tryReconnect() throws ConnectionException {
                try {
                    return reconnectInternal(queryPlan(), false);
                } catch (NoHostAvailableException e) {
                    throw new ConnectionException(null, e.getMessage());
                } catch (UnsupportedProtocolVersionException e) {
                    // reconnectInternal only propagate those if we've not decided on the protocol version yet,
                    // which should only happen on the initial connection and thus in connect() but never here.
                    throw new AssertionError();
                }
            }

            @Override
            protected void onReconnection(Connection connection) {
                setNewConnection(connection);
            }

            @Override
            protected boolean onConnectionException(ConnectionException e, long nextDelayMs) {
                logger.error("[Control connection] Cannot connect to any host, scheduling retry in {} milliseconds", nextDelayMs);
                return true;
            }

            @Override
            protected boolean onUnknownException(Exception e, long nextDelayMs) {
                logger.error(String.format("[Control connection] Unknown error during reconnection, scheduling retry in %d milliseconds", nextDelayMs), e);
                return true;
            }
        }.start();
    }

    private Iterator<Host> queryPlan() {
        return cluster.loadBalancingPolicy().newQueryPlan(null, Statement.DEFAULT);
    }

    private void signalError() {
        Connection connection = connectionRef.get();
        if (connection != null && connection.isDefunct()) {
            // If the connection was marked as defunct, this already reported the
            // node down, which will trigger a reconnect.
            return;
        }
        // If the connection is not defunct, or the host has left, just reconnect manually
        backgroundReconnect(0);
    }

    private void setNewConnection(Connection newConnection) {
        logger.debug("[Control connection] Successfully connected to {}", newConnection.address);
        Connection old = connectionRef.getAndSet(newConnection);
        if (old != null && !old.isClosed())
            old.closeAsync();
    }

    private Connection reconnectInternal(Iterator<Host> iter, boolean isInitialConnection) throws UnsupportedProtocolVersionException {

        Map<InetSocketAddress, Throwable> errors = null;

        Host host = null;
        try {
            while (iter.hasNext()) {
                host = iter.next();
                try {
                    return tryConnect(host, isInitialConnection);
                } catch (ConnectionException e) {
                    errors = logError(host, e, errors, iter);
                    if (isInitialConnection) {
                        // Mark the host down right away so that we don't try it again during the initialization process.
                        // We don't call cluster.triggerOnDown because it does a bunch of other things we don't want to do here (notify LBP, etc.)
                        host.setDown();
                        cluster.startPeriodicReconnectionAttempt(host, true);
                    }
                } catch (ExecutionException e) {
                    errors = logError(host, e.getCause(), errors, iter);
                } catch (UnsupportedProtocolVersionException e) {
                    // If it's the very first node we've connected to, rethrow the exception and
                    // Cluster.init() will handle it. Otherwise, just mark this node in error.
                    if (cluster.protocolVersion() == null)
                        throw e;
                    logger.debug("Ignoring host {}: {}", host, e.getMessage());
                    errors = logError(host, e, errors, iter);
                } catch (ClusterNameMismatchException e) {
                    logger.debug("Ignoring host {}: {}", host, e.getMessage());
                    errors = logError(host, e, errors, iter);
                }
            }
        } catch (InterruptedException e) {
            // Sets interrupted status
            Thread.currentThread().interrupt();

            // Indicates that all remaining hosts are skipped due to the interruption
            if (host != null)
                errors = logError(host, new DriverException("Connection thread interrupted"), errors, iter);
            while (iter.hasNext())
                errors = logError(iter.next(), new DriverException("Connection thread interrupted"), errors, iter);
        }
        throw new NoHostAvailableException(errors == null ? Collections.<InetSocketAddress, Throwable>emptyMap() : errors);
    }

    private static Map<InetSocketAddress, Throwable> logError(Host host, Throwable exception, Map<InetSocketAddress, Throwable> errors, Iterator<Host> iter) {
        if (errors == null)
            errors = new HashMap<InetSocketAddress, Throwable>();

        errors.put(host.getSocketAddress(), exception);

        if (logger.isDebugEnabled()) {
            if (iter.hasNext()) {
                logger.debug(String.format("[Control connection] error on %s connection, trying next host", host), exception);
            } else {
                logger.debug(String.format("[Control connection] error on %s connection, no more host to try", host), exception);
            }
        }
        return errors;
    }

    private Connection tryConnect(Host host, boolean isInitialConnection) throws ConnectionException, ExecutionException, InterruptedException, UnsupportedProtocolVersionException, ClusterNameMismatchException {
        Connection connection = cluster.connectionFactory.open(host);

        // If no protocol version was specified, set the default as soon as a connection succeeds (it's needed to parse UDTs in refreshSchema)
        if (cluster.connectionFactory.protocolVersion == null)
            cluster.connectionFactory.protocolVersion = ProtocolVersion.NEWEST_SUPPORTED;

        try {
            logger.trace("[Control connection] Registering for events");
            List<ProtocolEvent.Type> evs = Arrays.asList(
                ProtocolEvent.Type.TOPOLOGY_CHANGE,
                ProtocolEvent.Type.STATUS_CHANGE,
                ProtocolEvent.Type.SCHEMA_CHANGE
            );
            connection.write(new Requests.Register(evs));

            // We need to refresh the node list first so we know about the cassandra version of
            // the node we're connecting to.
            refreshNodeListAndTokenMap(connection, cluster, isInitialConnection, true);

            // Note that refreshing the schema will trigger refreshNodeListAndTokenMap since table == null
            // We want that because the token map was not properly initialized by the first call above, since it requires the list of keyspaces
            // to be loaded.
            logger.debug("[Control connection] Refreshing schema");
            refreshSchema(connection, null, null, null, cluster, isInitialConnection);
            return connection;
        } catch (BusyConnectionException e) {
            connection.closeAsync().get();
            throw new DriverInternalError("Newly created connection should not be busy");
        } catch (RuntimeException e) {
            connection.closeAsync().get();
            throw e;
        }
    }

    public void refreshSchema(String keyspace, String table, String udt) throws InterruptedException {
        logger.debug("[Control connection] Refreshing schema for {}{}",
            keyspace == null ? "everything" : keyspace,
            table == null ? (udt == null ? "" : '.' + udt + " (UDT)") : '.' + table + " (table)");
        try {
            Connection c = connectionRef.get();
            // At startup, when we add the initial nodes, this will be null, which is ok
            if (c == null)
                return;
            refreshSchema(c, keyspace, table, udt, cluster, false);
        } catch (ConnectionException e) {
            logger.debug("[Control connection] Connection error while refreshing schema ({})", e.getMessage());
            signalError();
        } catch (ExecutionException e) {
            // If we're being shutdown during schema refresh, this can happen. That's fine so don't scare the user.
            if (!isShutdown)
                logger.error("[Control connection] Unexpected error while refreshing schema", e);
            signalError();
        } catch (BusyConnectionException e) {
            logger.debug("[Control connection] Connection is busy, reconnecting");
            signalError();
        }
    }

    static void refreshSchema(Connection connection, String keyspace, String table, String udt, Cluster.Manager cluster, boolean isInitialConnection) throws ConnectionException, BusyConnectionException, ExecutionException, InterruptedException {
        Host host = cluster.metadata.getHost(connection.address);
        // Neither host, nor it's version should be null. But instead of dying if there is a race or something, we can kind of try to infer
        // a Cassandra version from the protocol version (this is not full proof, we can have the protocol 1 against C* 2.0+, but it's worth
        // a shot, and since we log in this case, it should be relatively easy to debug when if this ever fail).
        VersionNumber cassandraVersion;
        if (host == null || host.getCassandraVersion() == null) {
            cassandraVersion = cluster.protocolVersion().minCassandraVersion();
            logger.warn("Cannot find Cassandra version for host {} to parse the schema, using {} based on protocol version in use. "
                      + "If parsing the schema fails, this could be the cause", connection.address, cassandraVersion);
        } else {
            cassandraVersion = host.getCassandraVersion();
        }

        // Make sure we're up to date on schema
        String whereClause = "";
        if (keyspace != null) {
            whereClause = " WHERE keyspace_name = '" + keyspace + '\'';
            if (table != null)
                whereClause += " AND columnfamily_name = '" + table + '\'';
            else if (udt != null)
                whereClause += " AND type_name = '" + udt + '\'';
        }

        DefaultResultSetFuture ksFuture = (table == null && udt == null)
                                        ? new DefaultResultSetFuture(null, cluster.protocolVersion(), new Requests.Query(SELECT_KEYSPACES + whereClause))
                                        : null;
        DefaultResultSetFuture udtFuture = table == null && (cassandraVersion.getMajor() > 2 || (cassandraVersion.getMajor() == 2 && cassandraVersion.getMinor() >= 1))
                                         ? new DefaultResultSetFuture(null, cluster.protocolVersion(), new Requests.Query(SELECT_USERTYPES + whereClause))
                                         : null;
        DefaultResultSetFuture cfFuture = udt == null
                                        ? new DefaultResultSetFuture(null, cluster.protocolVersion(), new Requests.Query(SELECT_COLUMN_FAMILIES + whereClause))
                                        : null;
        DefaultResultSetFuture colsFuture = udt == null
                                          ? new DefaultResultSetFuture(null, cluster.protocolVersion(), new Requests.Query(SELECT_COLUMNS + whereClause))
                                          : null;

        if (ksFuture != null)
            connection.write(ksFuture);
        if (udtFuture != null)
            connection.write(udtFuture);
        if (cfFuture != null)
            connection.write(cfFuture);
        if (colsFuture != null)
            connection.write(colsFuture);

        try {
            cluster.metadata.rebuildSchema(keyspace, table, udt,
                                           ksFuture == null ? null : ksFuture.get(),
                                           udtFuture == null ? null : udtFuture.get(),
                                           cfFuture == null ? null : cfFuture.get(),
                                           colsFuture == null ? null : colsFuture.get(),
                                           cassandraVersion);
        } catch (RuntimeException e) {
            // Failure to parse the schema is definitively wrong so log a full-on error, but this won't generally prevent queries to
            // work and this can happen when new Cassandra versions modify stuff in the schema and the driver hasn't yet be modified.
            // So log, but let things go otherwise.
            logger.error("Error parsing schema from Cassandra system tables: the schema in Cluster#getMetadata() will appear incomplete or stale", e);
        }

        // If the table is null, we either rebuild all from scratch or have an updated keyspace. In both case, rebuild the token map
        // since some replication on some keyspace may have changed
        if (table == null)
            refreshNodeListAndTokenMap(connection, cluster, false, false);
    }

    public void refreshNodeListAndTokenMap() {
        Connection c = connectionRef.get();
        // At startup, when we add the initial nodes, this will be null, which is ok
        if (c == null)
            return;

        logger.debug("[Control connection] Refreshing node list and token map");
        try {
            refreshNodeListAndTokenMap(c, cluster, false, true);
        } catch (ConnectionException e) {
            logger.debug("[Control connection] Connection error while refreshing node list and token map ({})", e.getMessage());
            signalError();
        } catch (ExecutionException e) {
            // If we're being shutdown during refresh, this can happen. That's fine so don't scare the user.
            if (!isShutdown)
                logger.error("[Control connection] Unexpected error while refreshing node list and token map", e);
            signalError();
        } catch (BusyConnectionException e) {
            logger.debug("[Control connection] Connection is busy, reconnecting");
            signalError();
        } catch (InterruptedException e) {
            Thread.currentThread().interrupt();
            logger.debug("[Control connection] Interrupted while refreshing node list and token map, skipping it.");
        }
    }

    private static InetSocketAddress addressToUseForPeerHost(Row peersRow, InetSocketAddress connectedHost, Cluster.Manager cluster, boolean logMissingRpcAddresses) {
        InetAddress peer = peersRow.getInet("peer");
        InetAddress addr = peersRow.getInet("rpc_address");

        if (peer.equals(connectedHost.getAddress()) || (addr != null && addr.equals(connectedHost.getAddress()))) {
            // Some DSE versions were inserting a line for the local node in peers (with mostly null values). This has been fixed, but if we
            // detect that's the case, ignore it as it's not really a big deal.
            logger.debug("System.peers on node {} has a line for itself. This is not normal but is a known problem of some DSE version. Ignoring the entry.", connectedHost);
            return null;
        } else if (addr == null) {
            if (logMissingRpcAddresses)
                logger.error("No rpc_address found for host {} in {}'s peers system table. {} will be ignored.", peer, connectedHost, peer);
            return null;
        } else if (addr.equals(bindAllAddress)) {
            logger.warn("Found host with 0.0.0.0 as rpc_address, using listen_address ({}) to contact it instead. If this is incorrect you should avoid the use of 0.0.0.0 server side.", peer);
            addr = peer;
        }
        return cluster.translateAddress(addr);
    }

<<<<<<< HEAD
    private Row fetchNodeInfo(Host host, Connection c) {
        try {
            boolean isConnectedHost = c.address.equals(host.getSocketAddress());
            if (isConnectedHost || host.listenAddress != null) {
                DefaultResultSetFuture future = isConnectedHost
                    ? new DefaultResultSetFuture(null, cluster.protocolVersion(), new Requests.Query(SELECT_LOCAL))
                    : new DefaultResultSetFuture(null, cluster.protocolVersion(), new Requests.Query(SELECT_PEERS + " WHERE peer='" + host.listenAddress.getHostAddress() + '\''));
                c.write(future);
                return future.get().one();
            }

            // We have to fetch the whole peers table and find the host we're looking for
            DefaultResultSetFuture future = new DefaultResultSetFuture(null, cluster.protocolVersion(), new Requests.Query(SELECT_PEERS));
=======
    private Row fetchNodeInfo(Host host, Connection c) throws ConnectionException, BusyConnectionException, ExecutionException, InterruptedException {
        boolean isConnectedHost = c.address.equals(host.getSocketAddress());
        if (isConnectedHost || host.listenAddress != null) {
            DefaultResultSetFuture future = isConnectedHost
                ? new DefaultResultSetFuture(null, new Requests.Query(SELECT_LOCAL))
                : new DefaultResultSetFuture(null, new Requests.Query(SELECT_PEERS + " WHERE peer='" + host.listenAddress.getHostAddress() + '\''));
>>>>>>> c796a807
            c.write(future);
            return future.get().one();
        }

        // We have to fetch the whole peers table and find the host we're looking for
        DefaultResultSetFuture future = new DefaultResultSetFuture(null, new Requests.Query(SELECT_PEERS));
        c.write(future);
        for (Row row : future.get()) {
            InetSocketAddress addr = addressToUseForPeerHost(row, c.address, cluster, true);
            if (addr != null && addr.equals(host.getSocketAddress()))
                return row;
        }
        return null;
    }

    /**
     * @return whether we have enough information to bring the node back up
     */
    public boolean refreshNodeInfo(Host host) {

        Connection c = connectionRef.get();
        // At startup, when we add the initial nodes, this will be null, which is ok
        if (c == null)
            return true;

        logger.debug("[Control connection] Refreshing node info on {}", host);
        try {
            Row row = fetchNodeInfo(host, c);
            if (row == null) {
                if (c.isDefunct()) {
                    logger.debug("Control connection is down, could not refresh node info");
                    // Keep going with what we currently know about the node, otherwise we will ignore all nodes
                    // until the control connection is back up (which leads to a catch-22 if there is only one)
                    return true;
                } else {
                    logger.error("No row found for host {} in {}'s peers system table. {} will be ignored.", host.getAddress(), c.address, host.getAddress());
                    return false;
                }
                // Ignore hosts with a null rpc_address, as this is most likely a phantom row in system.peers (JAVA-428).
                // Don't test this for the control host since we're already connected to it anyway, and we read the info from system.local
                // which doesn't have an rpc_address column (JAVA-546).
            } else if (!c.address.equals(host.getSocketAddress()) && row.getInet("rpc_address") == null) {
                logger.error("No rpc_address found for host {} in {}'s peers system table. {} will be ignored.", host.getAddress(), c.address, host.getAddress());
                return false;
            }

            updateInfo(host, row, cluster);
            return true;

        } catch (ConnectionException e) {
            logger.debug("[Control connection] Connection error while refreshing node info ({})", e.getMessage());
            signalError();
        } catch (ExecutionException e) {
            // If we're being shutdown during refresh, this can happen. That's fine so don't scare the user.
            if (!isShutdown)
                logger.debug("[Control connection] Unexpected error while refreshing node info", e);
            signalError();
        } catch (BusyConnectionException e) {
            logger.debug("[Control connection] Connection is busy, reconnecting");
            signalError();
        } catch (InterruptedException e) {
            Thread.currentThread().interrupt();
            logger.debug("[Control connection] Interrupted while refreshing node info, skipping it.");
        } catch (Exception e) {
            logger.debug("[Control connection] Unexpected error while refreshing node info", e);
            signalError();
        }
        // If we got an exception, always return true. Otherwise a faulty control connection would cause
        // reconnected hosts to be ignored permanently.
        return true;
    }

    // row can come either from the 'local' table or the 'peers' one
    private static void updateInfo(Host host, Row row, Cluster.Manager cluster) {
        if (!row.isNull("data_center") || !row.isNull("rack"))
            updateLocationInfo(host, row.getString("data_center"), row.getString("rack"), cluster);

        String version = row.getString("release_version");
        // We don't know if it's a 'local' or a 'peers' row, and only 'peers' rows have the 'peer' field.
        InetAddress listenAddress = row.getColumnDefinitions().contains("peer")
                                  ? row.getInet("peer")
                                  : null;

        host.setVersionAndListenAdress(version, listenAddress);
    }

    private static void updateLocationInfo(Host host, String datacenter, String rack, Cluster.Manager cluster) {
        if (Objects.equal(host.getDatacenter(), datacenter) && Objects.equal(host.getRack(), rack))
            return;

        // If the dc/rack information changes for an existing node, we need to update the load balancing policy.
        // For that, we remove and re-add the node against the policy. Not the most elegant, and assumes
        // that the policy will update correctly, but in practice this should work.
        if (!host.wasJustAdded())
            cluster.loadBalancingPolicy().onDown(host);
        host.setLocationInfo(datacenter, rack);
        if (!host.wasJustAdded())
            cluster.loadBalancingPolicy().onAdd(host);
    }

    private static void refreshNodeListAndTokenMap(Connection connection, Cluster.Manager cluster, boolean isInitialConnection, boolean logMissingRpcAddresses) throws ConnectionException, BusyConnectionException, ExecutionException, InterruptedException {
        logger.debug("[Control connection] Refreshing node list and token map");

        // Make sure we're up to date on nodes and tokens

        DefaultResultSetFuture localFuture = new DefaultResultSetFuture(null, cluster.protocolVersion(), new Requests.Query(SELECT_LOCAL));
        DefaultResultSetFuture peersFuture = new DefaultResultSetFuture(null, cluster.protocolVersion(), new Requests.Query(SELECT_PEERS));
        connection.write(localFuture);
        connection.write(peersFuture);

        String partitioner = null;
        Map<Host, Collection<String>> tokenMap = new HashMap<Host, Collection<String>>();

        // Update cluster name, DC and rack for the one node we are connected to
        Row localRow = localFuture.get().one();
        if (localRow != null) {
            String clusterName = localRow.getString("cluster_name");
            if (clusterName != null)
                cluster.metadata.clusterName = clusterName;

            partitioner = localRow.getString("partitioner");
            if (partitioner != null)
                cluster.metadata.partitioner = partitioner;

            Host host = cluster.metadata.getHost(connection.address);
            // In theory host can't be null. However there is no point in risking a NPE in case we
            // have a race between a node removal and this.
            if (host == null) {
                logger.debug("Host in local system table ({}) unknown to us (ok if said host just got removed)", connection.address);
            } else {
                updateInfo(host, localRow, cluster);
                Set<String> tokens = localRow.getSet("tokens", String.class);
                if (partitioner != null && !tokens.isEmpty())
                    tokenMap.put(host, tokens);
            }
        }

        List<InetSocketAddress> foundHosts = new ArrayList<InetSocketAddress>();
        List<String> dcs = new ArrayList<String>();
        List<String> racks = new ArrayList<String>();
        List<String> cassandraVersions = new ArrayList<String>();
        List<InetAddress> listenAddresses = new ArrayList<InetAddress>();
        List<Set<String>> allTokens = new ArrayList<Set<String>>();

        for (Row row : peersFuture.get()) {
            InetSocketAddress addr = addressToUseForPeerHost(row, connection.address, cluster, logMissingRpcAddresses);
            if (addr == null)
                continue;

            foundHosts.add(addr);
            dcs.add(row.getString("data_center"));
            racks.add(row.getString("rack"));
            cassandraVersions.add(row.getString("release_version"));
            listenAddresses.add(row.getInet("peer"));
            allTokens.add(row.getSet("tokens", String.class));
        }

        for (int i = 0; i < foundHosts.size(); i++) {
            Host host = cluster.metadata.getHost(foundHosts.get(i));
            boolean isNew = false;
            if (host == null) {
                // We don't know that node, create the Host object but wait until we've set the known
                // info before signaling the addition.
                host = cluster.metadata.add(foundHosts.get(i));
                isNew = true;
            }
            if (dcs.get(i) != null || racks.get(i) != null)
                updateLocationInfo(host, dcs.get(i), racks.get(i), cluster);
            if (cassandraVersions.get(i) != null)
                host.setVersionAndListenAdress(cassandraVersions.get(i), listenAddresses.get(i));

            if (partitioner != null && !allTokens.get(i).isEmpty())
                tokenMap.put(host, allTokens.get(i));

            if (isNew && !isInitialConnection)
                cluster.triggerOnAdd(host);
        }

        // Removes all those that seems to have been removed (since we lost the control connection)
        Set<InetSocketAddress> foundHostsSet = new HashSet<InetSocketAddress>(foundHosts);
        for (Host host : cluster.metadata.allHosts())
            if (!host.getSocketAddress().equals(connection.address) && !foundHostsSet.contains(host.getSocketAddress()))
                cluster.removeHost(host, isInitialConnection);

        cluster.metadata.rebuildTokenMap(partitioner, tokenMap);
    }

    static boolean waitForSchemaAgreement(Connection connection, Cluster.Manager cluster) throws ConnectionException, BusyConnectionException, ExecutionException, InterruptedException {

        long start = System.nanoTime();
        long elapsed = 0;
        int maxSchemaAgreementWaitSeconds = cluster.configuration.getProtocolOptions().getMaxSchemaAgreementWaitSeconds();
        while (elapsed < maxSchemaAgreementWaitSeconds * 1000) {

            DefaultResultSetFuture peersFuture = new DefaultResultSetFuture(null, cluster.protocolVersion(), new Requests.Query(SELECT_SCHEMA_PEERS));
            DefaultResultSetFuture localFuture = new DefaultResultSetFuture(null, cluster.protocolVersion(), new Requests.Query(SELECT_SCHEMA_LOCAL));
            connection.write(peersFuture);
            connection.write(localFuture);

            Set<UUID> versions = new HashSet<UUID>();

            Row localRow = localFuture.get().one();
            if (localRow != null && !localRow.isNull("schema_version"))
                versions.add(localRow.getUUID("schema_version"));

            for (Row row : peersFuture.get()) {

                InetSocketAddress addr = addressToUseForPeerHost(row, connection.address, cluster, true);
                if (addr == null || row.isNull("schema_version"))
                    continue;

                Host peer = cluster.metadata.getHost(addr);
                if (peer != null && peer.isUp())
                    versions.add(row.getUUID("schema_version"));
            }

            logger.debug("Checking for schema agreement: versions are {}", versions);

            if (versions.size() <= 1)
                return true;

            // let's not flood the node too much
            Thread.sleep(200);

            elapsed = Cluster.timeSince(start, TimeUnit.MILLISECONDS);
        }

        return false;
    }

    boolean isOpen() {
        Connection c = connectionRef.get();
        return c != null && !c.isClosed();
    }

    @Override
    public void onUp(Host host) {
    }

    @Override
    public void onDown(Host host) {
        // If that's the host we're connected to, and we haven't yet schedule a reconnection, preemptively start one
        Connection current = connectionRef.get();
        if (logger.isDebugEnabled())
            logger.debug("[Control connection] {} is down, currently connected to {}", host, current == null ? "nobody" : current.address);

        if (current != null && current.address.equals(host.getSocketAddress())) {
            // This starts an AbstractReconnectionHandler, which will take care of checking if another reconnection is
            // already in progress
            backgroundReconnect(0);
        }
    }

    @Override
    public void onSuspected(Host host) {
    }

    @Override
    public void onAdd(Host host) {
        // Refresh infos and token map if we didn't knew about that host, i.e. if we either don't have basic infos on it,
        // or it's not part of our computed token map
        Metadata.TokenMap tkmap = cluster.metadata.tokenMap;
        if (host.getCassandraVersion() == null || tkmap == null || !tkmap.hosts.contains(host))
            refreshNodeListAndTokenMap();
    }

    @Override
    public void onRemove(Host host) {
        refreshNodeListAndTokenMap();
    }
}<|MERGE_RESOLUTION|>--- conflicted
+++ resolved
@@ -407,34 +407,18 @@
         return cluster.translateAddress(addr);
     }
 
-<<<<<<< HEAD
-    private Row fetchNodeInfo(Host host, Connection c) {
-        try {
-            boolean isConnectedHost = c.address.equals(host.getSocketAddress());
-            if (isConnectedHost || host.listenAddress != null) {
-                DefaultResultSetFuture future = isConnectedHost
-                    ? new DefaultResultSetFuture(null, cluster.protocolVersion(), new Requests.Query(SELECT_LOCAL))
-                    : new DefaultResultSetFuture(null, cluster.protocolVersion(), new Requests.Query(SELECT_PEERS + " WHERE peer='" + host.listenAddress.getHostAddress() + '\''));
-                c.write(future);
-                return future.get().one();
-            }
-
-            // We have to fetch the whole peers table and find the host we're looking for
-            DefaultResultSetFuture future = new DefaultResultSetFuture(null, cluster.protocolVersion(), new Requests.Query(SELECT_PEERS));
-=======
     private Row fetchNodeInfo(Host host, Connection c) throws ConnectionException, BusyConnectionException, ExecutionException, InterruptedException {
         boolean isConnectedHost = c.address.equals(host.getSocketAddress());
         if (isConnectedHost || host.listenAddress != null) {
             DefaultResultSetFuture future = isConnectedHost
-                ? new DefaultResultSetFuture(null, new Requests.Query(SELECT_LOCAL))
-                : new DefaultResultSetFuture(null, new Requests.Query(SELECT_PEERS + " WHERE peer='" + host.listenAddress.getHostAddress() + '\''));
->>>>>>> c796a807
+                ? new DefaultResultSetFuture(null, cluster.protocolVersion(), new Requests.Query(SELECT_LOCAL))
+                : new DefaultResultSetFuture(null, cluster.protocolVersion(), new Requests.Query(SELECT_PEERS + " WHERE peer='" + host.listenAddress.getHostAddress() + '\''));
             c.write(future);
             return future.get().one();
         }
 
         // We have to fetch the whole peers table and find the host we're looking for
-        DefaultResultSetFuture future = new DefaultResultSetFuture(null, new Requests.Query(SELECT_PEERS));
+        DefaultResultSetFuture future = new DefaultResultSetFuture(null, cluster.protocolVersion(), new Requests.Query(SELECT_PEERS));
         c.write(future);
         for (Row row : future.get()) {
             InetSocketAddress addr = addressToUseForPeerHost(row, c.address, cluster, true);
